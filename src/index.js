--- conflicted
+++ resolved
@@ -40,27 +40,21 @@
         quick: req.body.quick
     };
 
-    // begin clone and update local copy of repository
-    const data = await Data.init(url, db, options);
-
     const {owner, name} = utils.parseURL(url);
     const client = new Client({
         owner,
         name,
     });
 
-<<<<<<< HEAD
+    // begin clone and update local copy of repository
+    const data = await Data.init(url, db, options);
+
     // analyse data
     const points = await data.analyse(options);
 
     const end = Date.now();
     logger.info(`time elapsed: ${Math.round((end - start) / 1000)}s`);
-    res.send({
-        points: points,
-        issues: await client.getAllIssues(),
-        forks: await client.getNumberOfForks(),
-        pulls: await client.getPullRequests()
-=======
+
     const issues = await client.getAllIssues();
     const forks = await client.getNumberOfForks();
     const pulls = await client.getPullRequests();
@@ -70,6 +64,7 @@
 
 
     res.send({
+        points: points,
         bar: {
             totalIssues: issues.length,
             openIssues: issues.filter(i => i.state === 'OPEN').length,
@@ -83,8 +78,8 @@
             commitsInMaster: commitsInMaster,
         },
         commitsByTime: commitsByTime,
->>>>>>> f609e29d
     });
+
 });
 
 app.listen(port, () => console.log(`listening on ${port}`));