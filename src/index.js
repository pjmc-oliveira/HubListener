const express = require('express');

const { Data } = require('./data.js');
const { makeDB } = require('./database.js');
const mkLogger = require('./log.js');
const utils = require('./utils.js');

const app = express();
const port = 8080;
const logger = mkLogger({label: __filename, level: 'info'});
// promise to a database wrapper
const _db = makeDB('hubdata.sqlite3');

app.use(express.static('static'));
app.use(express.json());

/**
 * API endpoint tp run the analysis on the given GitHub project URL.
 * Parses JSON input.
 * 
 * @param {string} url - the GitHub URL to analyse
 * @param {object} options - the analysis options
 * 
 * @return {object}
 *      the object containing the metrics
 */
app.post('/analyse', async (req, res) => {
    // disable request timeout...
    req.setTimeout(0);
    logger.info('[POST] request to /analyse');

    const start = Date.now();

    // wait for our db to load
    const db = await _db;

    // parse url from body
    const { url, options } = req.body;
    const { owner, name } = utils.parseURL(url);

    // ensure repo is in database
    const repo_id = db.get.repo({owner, name})
        // if repo not present, insert it
        .then(repo => repo ?
            repo :
            db.insert.repo({owner, name}))
        .then(rowOrInfo => rowOrInfo.id !== undefined ?
            // return the id of the already present repo
            rowOrInfo.id :
            // or the last id of the table after it's inserted
            rowOrInfo.lastID);

    // begin clone and update local copy of repository
    const data = new Data(url, options);

    // get last commit in database
    const lastCommit = repo_id.then(id => db.get.lastCommit(id))
        // convert date to Date object
        // if there are none, return `null`
        .then(({commit_id, commit_date} = {}) => (commit_id ? {
            commit_id: commit_id,
            commit_date: new Date(commit_date),
        } : null));

    // begin static analysis of new commits when ready
    const newAnalyses = Promise.all([data.clonePromise, lastCommit])
        .then(async ([clone, lastCommit]) => {
            // get all commits
            const allCommits = (await clone.headCommitHistory());
            // function to determine if commit is new
            const isNew = commit => commit.date() > lastCommit.commit_date;
            // if there is a last commit,
            // only keep new commits, otherwise keep all
            const commits = (lastCommit ?
                (allCommits.filter(isNew)) :
                allCommits)
                // reverse into chronological order
                .reverse();
<<<<<<< HEAD
            return commits;
        });
    
    // get the meta analysis for project
    const newMeta = newCommits
        .then(commits => commits.map(c => ({
            commit_id: c.id().tostrS(),
            commit_date: c.date(),
        })))
        .then(commits => data.getMetaAnalysis(commits));

    // begin static analysis of new commits when ready
    const newStatic = Promise.all([data.clonePromise, newCommits])
        .then(([clone, newCommits]) => 
            clone.foreachCommit(newCommits,
=======

            return clone.foreachCommit(commits,
>>>>>>> d3e6c7e1
                async (commit, index) => ({
                    commit_id: commit.id().tostrS(),
                    commit_date: commit.date(),
                    // have to wait for analysis to finish before
                    // checking out next commit
                    valuesByExt: await data.getStaticAnalysis(),
<<<<<<< HEAD
        })));


    // merge static and meta analysis
    const newAnalyses = Promise.all([newStatic, newMeta, repo_id])
        .then(([static, meta, repo_id]) => {
=======
            }));
    });

    // insert new analysis results into database
    Promise.all([newAnalyses, repo_id])
        .then(([analyses, repo_id]) => db.safeInsert.values(repo_id, analyses));

    // get already analysed commits if present, otherwise empty list
    const oldAnalyses = Promise.all([repo_id, lastCommit])
        .then(([repo_id, lastCommit]) => lastCommit ? db.get.valuesUntil({
            repo_id: repo_id,
            end_date: lastCommit.commit_date,
        }) : []);
    
    // merge new and old analyses
    const results = await Promise.all([newAnalyses, oldAnalyses, repo_id])
        .then(([newAnalyses, oldAnalyses, repo_id]) => {
            // old analyses serves as the start for our results
            // after we can append the new results to it
            let results = oldAnalyses;

            console.log(`# of old results: ${oldAnalyses.length}`);
>>>>>>> d3e6c7e1

            // new analyses is a list of objects
            // with keys: commit_id, commit_date, and valuesByExt
            // where valuesByExt is an object with different file extensions as keys
            // and objects of metric types as keys and metric values as values
            
            let count = 0;

            // convert it into a flat list of objects
            // where each object key corresponds to a column in the table MetricValues
<<<<<<< HEAD
            for (const {commit_id, commit_date, valuesByExt} of static) {
                for (const [ext, staticValues] of Object.entries(valuesByExt)) {

                    // merge metrics
                    const metricValues = {...staticValues, ...meta[commit_id]};
                    
                    // expand into separate rows
=======
            for (const {commit_id, commit_date, valuesByExt} of newAnalyses) {
                for (const [ext, metricValues] of Object.entries(valuesByExt)) {
>>>>>>> d3e6c7e1
                    for (const [type, value] of Object.entries(metricValues)) {
                        // convert date string into UNIX timestamp
                        const timestamp = Date.parse(commit_date);
                        results.push({
                            repo_id: repo_id,
                            commit_id: commit_id,
                            commit_date: timestamp,
                            file_extension: ext,
                            metric_type: type,
                            metric_value: value,
                        });
                        count++;
                    }
                }
            }

            console.log(`# of new results: ${count}`);
            return results;
        });

    const points = utils.rows2points(results);

    const end = Date.now();
    logger.info(`time elapsed: ${Math.round((end - start) / 1000)}s`);
    res.send({ points });
});

app.listen(port, () => console.log(`listening on ${port}`));<|MERGE_RESOLUTION|>--- conflicted
+++ resolved
@@ -76,7 +76,6 @@
                 allCommits)
                 // reverse into chronological order
                 .reverse();
-<<<<<<< HEAD
             return commits;
         });
     
@@ -92,47 +91,18 @@
     const newStatic = Promise.all([data.clonePromise, newCommits])
         .then(([clone, newCommits]) => 
             clone.foreachCommit(newCommits,
-=======
-
-            return clone.foreachCommit(commits,
->>>>>>> d3e6c7e1
                 async (commit, index) => ({
                     commit_id: commit.id().tostrS(),
                     commit_date: commit.date(),
                     // have to wait for analysis to finish before
                     // checking out next commit
                     valuesByExt: await data.getStaticAnalysis(),
-<<<<<<< HEAD
         })));
 
 
     // merge static and meta analysis
     const newAnalyses = Promise.all([newStatic, newMeta, repo_id])
         .then(([static, meta, repo_id]) => {
-=======
-            }));
-    });
-
-    // insert new analysis results into database
-    Promise.all([newAnalyses, repo_id])
-        .then(([analyses, repo_id]) => db.safeInsert.values(repo_id, analyses));
-
-    // get already analysed commits if present, otherwise empty list
-    const oldAnalyses = Promise.all([repo_id, lastCommit])
-        .then(([repo_id, lastCommit]) => lastCommit ? db.get.valuesUntil({
-            repo_id: repo_id,
-            end_date: lastCommit.commit_date,
-        }) : []);
-    
-    // merge new and old analyses
-    const results = await Promise.all([newAnalyses, oldAnalyses, repo_id])
-        .then(([newAnalyses, oldAnalyses, repo_id]) => {
-            // old analyses serves as the start for our results
-            // after we can append the new results to it
-            let results = oldAnalyses;
-
-            console.log(`# of old results: ${oldAnalyses.length}`);
->>>>>>> d3e6c7e1
 
             // new analyses is a list of objects
             // with keys: commit_id, commit_date, and valuesByExt
@@ -143,7 +113,6 @@
 
             // convert it into a flat list of objects
             // where each object key corresponds to a column in the table MetricValues
-<<<<<<< HEAD
             for (const {commit_id, commit_date, valuesByExt} of static) {
                 for (const [ext, staticValues] of Object.entries(valuesByExt)) {
 
@@ -151,10 +120,6 @@
                     const metricValues = {...staticValues, ...meta[commit_id]};
                     
                     // expand into separate rows
-=======
-            for (const {commit_id, commit_date, valuesByExt} of newAnalyses) {
-                for (const [ext, metricValues] of Object.entries(valuesByExt)) {
->>>>>>> d3e6c7e1
                     for (const [type, value] of Object.entries(metricValues)) {
                         // convert date string into UNIX timestamp
                         const timestamp = Date.parse(commit_date);
