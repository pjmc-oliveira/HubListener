'use strict';

// node and npm modules
const moment = require('moment');
const dir = require('node-dir');
const path = require('path');

// user defined modules
const { Client } = require('./client.js');
const { Clone } = require('./clone.js');
const { parallelAnalysis } = require('./parallel.js');
const utils = require('./utils.js');
const analyse = require('./analyse.js');
const mkLogger = require('./log.js');
const logger = mkLogger({label: __filename});


/**
 *  @class The Data class is used as the central point where all raw
 *  data is fetched from. It holds a client connection to the GitHub project
 *  and a cloned instance of the Git repository.
 */
class Data {
    /**
     *  Construct a {@link Data} object, create a [clone]{@link Clone} from the
     *  Git repository asynchronously, and initialize
     *  [GitHub API]{@link https://developer.github.com/v4/} [client]{@link Client}
     *
     *  @param {string} url - GitHub project URL
     *  @param {object} options - Configuration arguments
     *  @param {string} options.auth_token - The GitHub authentication token
     *  @param {boolean} options.noClone - Flag on whether to clone the Git project or not
     */
    constructor(url, options = {}) {
        // Parse the GitHub URL into project owner and project name
        const {owner, name} = utils.parseURL(url);
<<<<<<< HEAD
        this.client = new Client({
            owner,
            name,
            auth_token: (options || {}).auth_token,
        });
        this.url = url;
        this.clone = clone
=======
        this.client = new Client(options.auth_token);
        // If `noClone` option is specified, don't clone the repository
        // Useful to get metrics only depending on the GitHub API
        // without waiting for the repository to clone
        this.clonePromise = options.noClone ? undefined : Clone.init(url);
>>>>>>> 800f0192
        this.owner = owner;
        this.repoName = name;
    }

    async getMetaAnalysis(commits = []) {
        const unalignedIssues = await this.getAllIssues();
        const issues = utils.alignIssuesToCommits(unalignedIssues, commits);

        return issues;
    }

    /**
     *  Get all the issues in the project
     *
     *  @param {number} [pageSize=100] - The number of issues per page
     *
     *  @return {Array<IssueInfo2>}
     */
    async getAllIssues(pageSize = 100) {
        // create query to query first `pageSize` issues after cursor
        // or first `pageSize` issues if no cursor is provided
        const issuesQuery = cursor => `
            query repo {
                repository(name: "${this.repoName}", owner: "${this.owner}") {
                    issues (
                            first: ${pageSize}, ` + (cursor ? `after: "${cursor}", ` : '') + `
                            orderBy: {field:CREATED_AT, direction:ASC}) {
                        edges {
                            cursor
                            node {
                                state
                                createdAt
                                closedAt
                            }
                        }
                    }
                }
        }`;

        let results = [];
        let cursor = null;

        // keep getting issues until there are less than a `pageSize`'s worth of issues
        while (true) {
            // query GitHub
            const edges = await this.client.query(issuesQuery(cursor), {})
                // unwrap data, if no issues, return []
                .then(body => body.data ? body.data.repository.issues.edges : []);

            // get cursor of last issues
            cursor = edges[edges.length - 1].cursor;
            // unwrap issue nodes
            const issues = edges
                .map(e => e.node)
                // convert date strings to Date objects
                .map(i => ({
                    state: i.state,
                    createdAt: new Date(i.createdAt),
                    // closed date might be null, propagate null
                    closedAt: i.closedAt ? new Date(i.closedAt) : null,
                }));

            results.push(...issues);
            // check if should continue
            if (edges.length < pageSize)
                break;
        }

        return results;
    }

    /**
     *  Get number of stargazers of the project
     *
     *  @return {number} The number of stargazers
     */
    getNumberOfStargazers() {
        const query = `
            query repo{
                repository(name: "${this.repoName}", owner: "${this.owner}"){
                    stargazers {
                        totalCount
                    }
                }
            }`;
        return this.client.query(query, {})
            .then(body => body.data.repository)
            .then(repo => repo.stargazers.totalCount);
    }

    /**
     *  Get number of pull requests of the project
     *
     *  @return {number} The number of pull requests
     */
    getNumberOfPullRequests() {
        const query = `
            query repo{
                repository(name: "${this.repoName}", owner: "${this.owner}"){
                    pullRequests {
                        totalCount
                    }
                }
            }`;
        return this.client.query(query, {})
            .then(body => body.data.repository)
            .then(repo => repo.pullRequests.totalCount);
    }

<<<<<<< HEAD
    async analyse() {
        // ensure repo is in database
        const repo_id = await this.db.getRepoId({
            owner: this.owner, 
            name: this.name
        });

        // get last commit in database
        const lastCommit = await this.db.getLastCommit(repo_id);

        // get new commits 
        const newCommits = await this.clone.commitsAfter(lastCommit ? lastCommit.commit_date : null)

        // get the meta analysis for project
        const newMeta = this.client.getMetaAnalysis(
            newCommits.map(c => ({
                commit_id: c.id().tostrS(),
                commit_date: c.date(),
            }))
        );

        // begin static analysis of new commits
        // analyse in parallel if many commits
        const newStatic = newCommits.length < 10 ?
            this.clone.analyseCommits({commits: newCommits}) :
            parallelAnalysis(this, newCommits.map(c => c.id().tostrS()));

        // merge static and meta analysis
        const newAnalyses = Promise.all([newStatic, newMeta])
            .then(([static_, meta]) => {
                // new analyses is a list of objects
                // with keys: commit_id, commit_date, and valuesByExt
                // where valuesByExt is an object with different file extensions as keys
                // and objects of metric types as keys and metric values as values

                let results = [];

                // convert it into a flat list of objects
                // where each object key corresponds to a column in the table MetricValues
                for (const {commit_id, commit_date, valuesByExt} of static_) {
                    for (const [ext, staticValues] of Object.entries(valuesByExt)) {

                        // merge metrics
                        const metricValues = {...staticValues, ...meta[commit_id]};
                        
                        // expand into separate rows
                        for (const [type, value] of Object.entries(metricValues)) {
                            // convert date string into UNIX timestamp
                            const timestamp = Date.parse(commit_date);
                            results.push({
                                repo_id: repo_id,
                                commit_id: commit_id,
                                commit_date: timestamp,
                                file_extension: ext,
                                metric_type: type,
                                metric_value: value,
                            });
=======
    /**
     *  Get total number of commits in Master branch
     *
     *  @return {number} The number of commits
     */
    getNumberOfCommitsInMaster() {
        const query = `
            query repo{
                repository(name: "${this.repoName}", owner: "${this.owner}"){
                    ref(qualifiedName: "master") {
                        target {
                            ... on Commit {
                                history {
                                    totalCount
                                }
                            }
>>>>>>> 800f0192
                        }
                    }
                }
            }`;
        return this.client.query(query, {})
            .then(body => body.data.repository)
            .then(repo => repo.ref.target.history.totalCount);
    }

    /**
     *  Count of commits in period
     *  @typedef {object} CommitPeriodCount
     *  @property {Date} start - The start of the counting period
     *  @property {Date} end - The end of the counting period
     *  @property {number} count - The number of commits in the period
     */

    /**
     *  Get total number of commits in Master branch in each time period
     *  @param {Date} [startTime=moment().subtract(6, 'months')]
     *      The start of the sampling period
     *  @param {object} [timeDelta={days: 7}]
     *      The timedelta of each period, see [reference]{@link https://momentjs.com/docs/#/manipulating/add/}
     *
     *  @return {Array<CommitPeriodCount>}
     *      The number of commits in each period
     */
    getNumberOfCommitsByTime(
            startTime = moment().subtract(6, 'months'),
            timeDelta = {days: 7}) {
        const query = `
            query repo ($start: GitTimestamp!, $end: GitTimestamp!) {
                repository(name: "${this.repoName}", owner: "${this.owner}"){
                    ref(qualifiedName: "master") {
                        target {
                            ... on Commit {
                                history (since: $start, until: $end) {
                                    totalCount
                                }
                            }
                        }
                    }
                }
            }`;
        const now = moment();

        // Set up initial arrays
        let queries = [];
        let startTimes = [];
        let endTimes = [];

        // Get the time stamps used to sample the project
        // WARNING: moment().add(...) is in place!
        const times = utils.gen(
                startTime.clone(),
                t => t.clone().add(timeDelta),
                t => !t.isBefore(now)
            );

        // Create queries to sample the periods in between the time stamps
        for (const [start, end] of utils.pairs(times)) {
            startTimes.push(start.toDate());
            endTimes.push(end.toDate());
            queries.push(
                this.client.query(
                    query, {
                        start: start.toISOString(),
                        end: end.toISOString()
                    }));
        }

        return Promise.all(queries)
            .then(Qs => Qs.map(body => body.data.repository))
            .then(repos => repos.map(repo => repo.ref.target.history.totalCount))
            // Zip the query results with the start and end times for the periods
            .then(commitsByWeek => utils.zip(startTimes, endTimes, commitsByWeek))
            // Transform results into objects
            .then(datetimeCountTuples => datetimeCountTuples.map(
                tuple => ({start: tuple[0], end: tuple[1], count: tuple[2]})));
    }

    /**
     *  A summary of a file extension
     *  @typedef {object} ExtensionSummary
     *  @property {number} numberOfFiles - The number of files with that extension
     *  @property {number} numberOfLines - The lines of code with that extension
     */

    /**
     *  Performs static analysis of code on disk and returns a report of the results.
     *  @param {Object} [options] - The options
     *  @param {Array<string>} [options.excludedDirs=['.git']]
     *      A list of directories to be excluded. Only '.git' by default.
     *  @param {Array<string>} [options.excludedExts=[]]
     *      A list of extensions to be excluded.
     *
     *  @return {Object<string, ExtensionSummary>}
     *      An object with file extensions as keys and an object with
     *      all static analyses results as the value.
     */
    getStaticAnalysis({
            excludedDirs = ['.git'],
            excludedExts = []} = {}) {

        // Build a map of file extensions to file paths
        function buildFileDetails (fileDetails, file) {

            // if the file extension key exists, add to existing key
            if (fileDetails[file.ext]) {
                fileDetails[file.ext].files.push(file.path);
            // otherwise, create a new key
            } else {
                fileDetails[file.ext] = {
                    files: [file.path]
                };
            }

            return fileDetails;
        }

        // Process fully formed file details object
        async function processFiles(fileDetails) {
            let output = {};

            for (let ext in fileDetails) {
                switch (ext) {
                    case '.js':
                        let jsReport = await analyse.javascript(fileDetails[ext].files);
                        output[ext] = jsReport;
                        break;
                    case '.py':
                        let pyReport = await analyse.python(fileDetails[ext].files);
                        output[ext] = pyReport;
                        break;
                    default:
                        let report = await analyse.generic(fileDetails[ext].files);
                        output[ext] = report;
                        break;
                }
            }

            return output;
        }

        // Returns true if the file path is in an excluded directory,
        // otherwise false
        function isInExcludedDir(relativePath) {
            for (const excludedDir of excludedDirs) {
                if (relativePath.startsWith(excludedDir)) {
                    return true;
                }
            }
            return false;
        }

        // Returns true if the file name has an excluded extension,
        // otherwise false
        function hasExcludedExt(relativePath) {
            for (const excludedExt of excludedExts) {
                if (relativePath.endsWith(excludedExt)) {
                    return true;
                }
            }
            return false;
        }

        return this.clonePromise
            // get information from clone paths
            .then(async (clone) => ({
                repoPath: clone.path,
                files: await dir.promiseFiles(clone.path)}))
            // filter out excluded directories, if there are any
            .then(filesInfo => (excludedDirs.length ? {
                repoPath: filesInfo.repoPath,
                files: filesInfo.files.filter(file => !isInExcludedDir(file.slice(filesInfo.repoPath.length + 1)))
            } : filesInfo))
            // filter out excluded extensions, if there are any
            .then(filesInfo => (excludedExts.length ? {
                repoPath: filesInfo.repoPath,
                files: filesInfo.files.filter(file => !hasExcludedExt(file.slice(filesInfo.repoPath.length + 1)))
            } : filesInfo))
            // map absolute file paths to a convenience object containing the path, basename and extension
            .then(({files}) => files.map(file => ({
                path: file,
                name: path.basename(file),
                ext: path.extname(file)})))
            // accumulate metrics into one object
            .then(files => files.reduce(buildFileDetails, {}))
            .then(fileDetails => processFiles(fileDetails));
    }
}

module.exports = {
    Data: Data
};<|MERGE_RESOLUTION|>--- conflicted
+++ resolved
@@ -10,7 +10,6 @@
 const { Clone } = require('./clone.js');
 const { parallelAnalysis } = require('./parallel.js');
 const utils = require('./utils.js');
-const analyse = require('./analyse.js');
 const mkLogger = require('./log.js');
 const logger = mkLogger({label: __filename});
 
@@ -21,6 +20,16 @@
  *  and a cloned instance of the Git repository.
  */
 class Data {
+    static async init(url, db, options) {
+        const clone = await Clone.init(url);
+        return new Data({
+            url,
+            db: await db,
+            clone,
+            options,
+        });
+    }
+
     /**
      *  Construct a {@link Data} object, create a [clone]{@link Clone} from the
      *  Git repository asynchronously, and initialize
@@ -31,134 +40,20 @@
      *  @param {string} options.auth_token - The GitHub authentication token
      *  @param {boolean} options.noClone - Flag on whether to clone the Git project or not
      */
-    constructor(url, options = {}) {
+    constructor({url, db, clone, options} = {}) {
         // Parse the GitHub URL into project owner and project name
         const {owner, name} = utils.parseURL(url);
-<<<<<<< HEAD
         this.client = new Client({
             owner,
             name,
             auth_token: (options || {}).auth_token,
         });
-        this.url = url;
         this.clone = clone
-=======
-        this.client = new Client(options.auth_token);
-        // If `noClone` option is specified, don't clone the repository
-        // Useful to get metrics only depending on the GitHub API
-        // without waiting for the repository to clone
-        this.clonePromise = options.noClone ? undefined : Clone.init(url);
->>>>>>> 800f0192
         this.owner = owner;
-        this.repoName = name;
+        this.name = name;
+        this.db = db;
     }
 
-    async getMetaAnalysis(commits = []) {
-        const unalignedIssues = await this.getAllIssues();
-        const issues = utils.alignIssuesToCommits(unalignedIssues, commits);
-
-        return issues;
-    }
-
-    /**
-     *  Get all the issues in the project
-     *
-     *  @param {number} [pageSize=100] - The number of issues per page
-     *
-     *  @return {Array<IssueInfo2>}
-     */
-    async getAllIssues(pageSize = 100) {
-        // create query to query first `pageSize` issues after cursor
-        // or first `pageSize` issues if no cursor is provided
-        const issuesQuery = cursor => `
-            query repo {
-                repository(name: "${this.repoName}", owner: "${this.owner}") {
-                    issues (
-                            first: ${pageSize}, ` + (cursor ? `after: "${cursor}", ` : '') + `
-                            orderBy: {field:CREATED_AT, direction:ASC}) {
-                        edges {
-                            cursor
-                            node {
-                                state
-                                createdAt
-                                closedAt
-                            }
-                        }
-                    }
-                }
-        }`;
-
-        let results = [];
-        let cursor = null;
-
-        // keep getting issues until there are less than a `pageSize`'s worth of issues
-        while (true) {
-            // query GitHub
-            const edges = await this.client.query(issuesQuery(cursor), {})
-                // unwrap data, if no issues, return []
-                .then(body => body.data ? body.data.repository.issues.edges : []);
-
-            // get cursor of last issues
-            cursor = edges[edges.length - 1].cursor;
-            // unwrap issue nodes
-            const issues = edges
-                .map(e => e.node)
-                // convert date strings to Date objects
-                .map(i => ({
-                    state: i.state,
-                    createdAt: new Date(i.createdAt),
-                    // closed date might be null, propagate null
-                    closedAt: i.closedAt ? new Date(i.closedAt) : null,
-                }));
-
-            results.push(...issues);
-            // check if should continue
-            if (edges.length < pageSize)
-                break;
-        }
-
-        return results;
-    }
-
-    /**
-     *  Get number of stargazers of the project
-     *
-     *  @return {number} The number of stargazers
-     */
-    getNumberOfStargazers() {
-        const query = `
-            query repo{
-                repository(name: "${this.repoName}", owner: "${this.owner}"){
-                    stargazers {
-                        totalCount
-                    }
-                }
-            }`;
-        return this.client.query(query, {})
-            .then(body => body.data.repository)
-            .then(repo => repo.stargazers.totalCount);
-    }
-
-    /**
-     *  Get number of pull requests of the project
-     *
-     *  @return {number} The number of pull requests
-     */
-    getNumberOfPullRequests() {
-        const query = `
-            query repo{
-                repository(name: "${this.repoName}", owner: "${this.owner}"){
-                    pullRequests {
-                        totalCount
-                    }
-                }
-            }`;
-        return this.client.query(query, {})
-            .then(body => body.data.repository)
-            .then(repo => repo.pullRequests.totalCount);
-    }
-
-<<<<<<< HEAD
     async analyse() {
         // ensure repo is in database
         const repo_id = await this.db.getRepoId({
@@ -216,213 +111,34 @@
                                 metric_type: type,
                                 metric_value: value,
                             });
-=======
-    /**
-     *  Get total number of commits in Master branch
-     *
-     *  @return {number} The number of commits
-     */
-    getNumberOfCommitsInMaster() {
-        const query = `
-            query repo{
-                repository(name: "${this.repoName}", owner: "${this.owner}"){
-                    ref(qualifiedName: "master") {
-                        target {
-                            ... on Commit {
-                                history {
-                                    totalCount
-                                }
-                            }
->>>>>>> 800f0192
                         }
                     }
                 }
-            }`;
-        return this.client.query(query, {})
-            .then(body => body.data.repository)
-            .then(repo => repo.ref.target.history.totalCount);
-    }
 
-    /**
-     *  Count of commits in period
-     *  @typedef {object} CommitPeriodCount
-     *  @property {Date} start - The start of the counting period
-     *  @property {Date} end - The end of the counting period
-     *  @property {number} count - The number of commits in the period
-     */
+                return results;
+            });
 
-    /**
-     *  Get total number of commits in Master branch in each time period
-     *  @param {Date} [startTime=moment().subtract(6, 'months')]
-     *      The start of the sampling period
-     *  @param {object} [timeDelta={days: 7}]
-     *      The timedelta of each period, see [reference]{@link https://momentjs.com/docs/#/manipulating/add/}
-     *
-     *  @return {Array<CommitPeriodCount>}
-     *      The number of commits in each period
-     */
-    getNumberOfCommitsByTime(
-            startTime = moment().subtract(6, 'months'),
-            timeDelta = {days: 7}) {
-        const query = `
-            query repo ($start: GitTimestamp!, $end: GitTimestamp!) {
-                repository(name: "${this.repoName}", owner: "${this.owner}"){
-                    ref(qualifiedName: "master") {
-                        target {
-                            ... on Commit {
-                                history (since: $start, until: $end) {
-                                    totalCount
-                                }
-                            }
-                        }
-                    }
-                }
-            }`;
-        const now = moment();
+        // insert new analysis results into database
+        newAnalyses.then(values => this.db.insertValues(values))
+            .then(_ => logger.debug('Finished inserting values to database'));
 
-        // Set up initial arrays
-        let queries = [];
-        let startTimes = [];
-        let endTimes = [];
+        // get already analysed commits if present, otherwise empty list
+        const oldAnalyses = this.db.getValuesUntil(repo_id, lastCommit);
 
-        // Get the time stamps used to sample the project
-        // WARNING: moment().add(...) is in place!
-        const times = utils.gen(
-                startTime.clone(),
-                t => t.clone().add(timeDelta),
-                t => !t.isBefore(now)
-            );
+        // merge new and old analyses
+        const results = await Promise.all([oldAnalyses, newAnalyses])
+            .then(([oldAnalyses, newAnalyses]) => {
+                // old analyses serves as the start for our results
+                // after we can append the new results to it
+                let results = [...oldAnalyses, ...newAnalyses];
+                console.log(`# of old results: ${oldAnalyses.length}`);
+                console.log(`# of new results: ${newAnalyses.length}`);
+                return results;
+            });
 
-        // Create queries to sample the periods in between the time stamps
-        for (const [start, end] of utils.pairs(times)) {
-            startTimes.push(start.toDate());
-            endTimes.push(end.toDate());
-            queries.push(
-                this.client.query(
-                    query, {
-                        start: start.toISOString(),
-                        end: end.toISOString()
-                    }));
-        }
+        const points = utils.rows2points(results);
 
-        return Promise.all(queries)
-            .then(Qs => Qs.map(body => body.data.repository))
-            .then(repos => repos.map(repo => repo.ref.target.history.totalCount))
-            // Zip the query results with the start and end times for the periods
-            .then(commitsByWeek => utils.zip(startTimes, endTimes, commitsByWeek))
-            // Transform results into objects
-            .then(datetimeCountTuples => datetimeCountTuples.map(
-                tuple => ({start: tuple[0], end: tuple[1], count: tuple[2]})));
-    }
-
-    /**
-     *  A summary of a file extension
-     *  @typedef {object} ExtensionSummary
-     *  @property {number} numberOfFiles - The number of files with that extension
-     *  @property {number} numberOfLines - The lines of code with that extension
-     */
-
-    /**
-     *  Performs static analysis of code on disk and returns a report of the results.
-     *  @param {Object} [options] - The options
-     *  @param {Array<string>} [options.excludedDirs=['.git']]
-     *      A list of directories to be excluded. Only '.git' by default.
-     *  @param {Array<string>} [options.excludedExts=[]]
-     *      A list of extensions to be excluded.
-     *
-     *  @return {Object<string, ExtensionSummary>}
-     *      An object with file extensions as keys and an object with
-     *      all static analyses results as the value.
-     */
-    getStaticAnalysis({
-            excludedDirs = ['.git'],
-            excludedExts = []} = {}) {
-
-        // Build a map of file extensions to file paths
-        function buildFileDetails (fileDetails, file) {
-
-            // if the file extension key exists, add to existing key
-            if (fileDetails[file.ext]) {
-                fileDetails[file.ext].files.push(file.path);
-            // otherwise, create a new key
-            } else {
-                fileDetails[file.ext] = {
-                    files: [file.path]
-                };
-            }
-
-            return fileDetails;
-        }
-
-        // Process fully formed file details object
-        async function processFiles(fileDetails) {
-            let output = {};
-
-            for (let ext in fileDetails) {
-                switch (ext) {
-                    case '.js':
-                        let jsReport = await analyse.javascript(fileDetails[ext].files);
-                        output[ext] = jsReport;
-                        break;
-                    case '.py':
-                        let pyReport = await analyse.python(fileDetails[ext].files);
-                        output[ext] = pyReport;
-                        break;
-                    default:
-                        let report = await analyse.generic(fileDetails[ext].files);
-                        output[ext] = report;
-                        break;
-                }
-            }
-
-            return output;
-        }
-
-        // Returns true if the file path is in an excluded directory,
-        // otherwise false
-        function isInExcludedDir(relativePath) {
-            for (const excludedDir of excludedDirs) {
-                if (relativePath.startsWith(excludedDir)) {
-                    return true;
-                }
-            }
-            return false;
-        }
-
-        // Returns true if the file name has an excluded extension,
-        // otherwise false
-        function hasExcludedExt(relativePath) {
-            for (const excludedExt of excludedExts) {
-                if (relativePath.endsWith(excludedExt)) {
-                    return true;
-                }
-            }
-            return false;
-        }
-
-        return this.clonePromise
-            // get information from clone paths
-            .then(async (clone) => ({
-                repoPath: clone.path,
-                files: await dir.promiseFiles(clone.path)}))
-            // filter out excluded directories, if there are any
-            .then(filesInfo => (excludedDirs.length ? {
-                repoPath: filesInfo.repoPath,
-                files: filesInfo.files.filter(file => !isInExcludedDir(file.slice(filesInfo.repoPath.length + 1)))
-            } : filesInfo))
-            // filter out excluded extensions, if there are any
-            .then(filesInfo => (excludedExts.length ? {
-                repoPath: filesInfo.repoPath,
-                files: filesInfo.files.filter(file => !hasExcludedExt(file.slice(filesInfo.repoPath.length + 1)))
-            } : filesInfo))
-            // map absolute file paths to a convenience object containing the path, basename and extension
-            .then(({files}) => files.map(file => ({
-                path: file,
-                name: path.basename(file),
-                ext: path.extname(file)})))
-            // accumulate metrics into one object
-            .then(files => files.reduce(buildFileDetails, {}))
-            .then(fileDetails => processFiles(fileDetails));
+        return points;
     }
 }
 
